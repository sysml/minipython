--- conflicted
+++ resolved
@@ -56,11 +56,8 @@
 
 void mp_arg_check_num(uint n_args, uint n_kw, uint n_args_min, uint n_args_max, bool takes_kw);
 void mp_arg_parse_all(uint n_pos, const mp_obj_t *pos, mp_map_t *kws, uint n_allowed, const mp_arg_t *allowed, mp_arg_val_t *out_vals);
-<<<<<<< HEAD
 void mp_arg_parse_all_kw_array(uint n_pos, uint n_kw, const mp_obj_t *args, uint n_allowed, const mp_arg_t *allowed, mp_arg_val_t *out_vals);
-=======
-NORETURN void mp_arg_error_unimpl_kw();
->>>>>>> b473d0ae
+NORETURN void mp_arg_error_unimpl_kw(void);
 
 mp_obj_dict_t *mp_locals_get(void);
 void mp_locals_set(mp_obj_dict_t *d);
